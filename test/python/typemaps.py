--- conflicted
+++ resolved
@@ -948,22 +948,5 @@
 
     print if_else(0,a,a)
 
-<<<<<<< HEAD
-=======
-  def test_vector_generic_return(self):
-
-    states = SX.sym("x",2)
-
-    ode = SXFunction([states],[states**2])
-    ode.init()
-
-    sol = Integrator("idas",ode);
-    a = sol.getOptionAllowed("linear_solver_type")
-    
-    self.assertTrue(isinstance(a,list))
-    for i in a:
-      self.assertTrue(isinstance(i,str))
-      
->>>>>>> 09e55844
 if __name__ == '__main__':
     unittest.main()