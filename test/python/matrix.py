#
#     This file is part of CasADi.
#
#     CasADi -- A symbolic framework for dynamic optimization.
#     Copyright (C) 2010-2014 Joel Andersson, Joris Gillis, Moritz Diehl,
#                             K.U. Leuven. All rights reserved.
#     Copyright (C) 2011-2014 Greg Horn
#
#     CasADi is free software; you can redistribute it and/or
#     modify it under the terms of the GNU Lesser General Public
#     License as published by the Free Software Foundation; either
#     version 3 of the License, or (at your option) any later version.
#
#     CasADi is distributed in the hope that it will be useful,
#     but WITHOUT ANY WARRANTY; without even the implied warranty of
#     MERCHANTABILITY or FITNESS FOR A PARTICULAR PURPOSE.  See the GNU
#     Lesser General Public License for more details.
#
#     You should have received a copy of the GNU Lesser General Public
#     License along with CasADi; if not, write to the Free Software
#     Foundation, Inc., 51 Franklin Street, Fifth Floor, Boston, MA  02110-1301  USA
#
#
from casadi import *
import casadi as c
import numpy
from numpy import eye, linalg, arange, matrix
import unittest
from types import *
from helpers import *
import numpy
from itertools import *

class Matrixtests(casadiTestCase):
  def test_constructorlol(self):
    self.message("List of list constructor")
    a=DM(array([[1,2,3],[4,5,6],[7,8,9]]))
    b=DM([[1,2,3],[4,5,6],[7,8,9]])
    self.checkarray(a,b,"List of list constructor")
    
  def test_sum(self):
    self.message("sum")
    D=DM([[1,2,3],[4,5,6],[7,8,9]])
    self.checkarray(c.sum1(D),array([[12,15,18]]),'sum()')
    self.checkarray(c.sum2(D),array([[6,15,24]]).T,'sum()')
    

  def test_inv(self):
    self.message("Matrix inverse")
    a = DM([[1,2],[1,3]])
    self.checkarray(mtimes(c.inv(a),a),eye(2),"DM inverse")
        
  def test_trans(self):
    self.message("trans")
    a = DM(0,1)
    b = a.T
    self.assertEquals(b.size1(),1)
    self.assertEquals(b.size2(),0)
        
  def test_vertcat(self):
    self.message("vertcat")
    A = DM.ones(2,3)
    B = DM(4,3)
    C = vertcat(A,B)
    
    self.checkarray(C.shape,(6,3),"vertcat shape")
    self.assertEqual(C.nnz(),A.nnz(),"vertcat size")
    
    self.assertRaises(RuntimeError,lambda : horzcat(A,B))
    
  def test_horzcat(self):
    self.message("horcat")
    A = DM.ones(3,2)
    B = DM(3,4)
    C = horzcat(A,B)
    
    self.checkarray(C.shape,(3,6),"horzcat shape")
    self.assertEqual(C.nnz(),A.nnz(),"vertcat size")
    
    self.assertRaises(RuntimeError,lambda : vertcat(A,B))
    
  def test_diagcat(self):

    x = MX.sym("x",2,2)
    y = MX.sym("y",Sparsity.lower(3))
    z = MX.sym("z",4,2)
    
    L = [x,y,z]

    fMX = Function("fMX", L,[diagcat(*L)])
    
    LSX = [ SX.sym("",i.sparsity()) for i in L ]
    fSX = Function("fSX", LSX,[diagcat(*LSX)])

    for f in [fMX,fSX]:
      for i in range(3):
        f_in[i]=range(f.nnz_in(i))
      
    self.checkfunction(fMX,fSX)
    
  def test_veccat(self):
    self.message("vecccat")
    A = DM(2,3)
    A[0,1] = 2
    A[1,0] = 1
    A[1,2] = 3
    B = DM(3,1)
    B[0,0] = 4
    B[1,0] = 5
    B[2,0] = 6
    C = veccat(*[A,B])
    
    self.checkarray(C.shape,(9,1),"veccat shape")
    self.assertEqual(C.nnz(),A.nnz()+B.nnz(),"veccat size")
    
    self.checkarray(tuple(C.nonzeros()),tuple(arange(1,7)),"numbers shape")

  def test_slicestepnegative(self):
    self.message("Slice step negative")
    a1 = [1,2,3,4,5]
    a2 = DM(a1)

    self.checkarray(a2[0:4:-1,0],DM(a1[0:4:-1])) # gives empty set
    self.checkarray(a2[4:0:-1,0],DM(a1[4:0:-1])) # gives [5, 4, 3, 2]
    self.checkarray(a2[0:4:-2,0],DM(a1[0:4:-2])) # gives empty set
    self.checkarray(a2[4:0:-2,0],DM(a1[4:0:-2])) # gives [5, 4, 3, 2]
    self.checkarray(a2[1:4:-2,0],DM(a1[1:4:-2])) # gives empty set
    self.checkarray(a2[4:1:-2,0],DM(a1[4:1:-2])) # gives [5, 4, 3, 2]
    self.checkarray(a2[0:3:-2,0],DM(a1[0:3:-2])) # gives empty set
    self.checkarray(a2[3:0:-2,0],DM(a1[3:0:-2])) # gives [5, 4, 3, 2]
    self.checkarray(a2[::-1,0],DM(a1[::-1])) # gives [5, 4, 3, 2, 1]
    self.checkarray(a2[::1,0],DM(a1[::1])) # gives [1,2,3,4,5]
    self.checkarray(a2[2::-1,0],DM(a1[2::-1])) # gives [3,2,1]
    self.checkarray(a2[:2:-1,0],DM(a1[:2:-1])) # gives [5,4]
    self.checkarray(a2[-1::-1,0],DM(a1[-1::-1])) # gives [5,4,3,2,1]
    self.checkarray(a2[:-1:-1,0],DM(a1[:-1:-1])) # gives []
    
  def test_indexingOutOfBounds(self):
    self.message("Indexing out of bounds")
    y = DM.zeros(4, 5) 
    self.assertRaises(RuntimeError,lambda : y[12,0] )
    self.assertRaises(RuntimeError,lambda : y[12,12] )
    self.assertRaises(RuntimeError,lambda : y[0,12] )
    self.assertRaises(RuntimeError,lambda : y[12,:] )
    self.assertRaises(RuntimeError,lambda : y[12:15,0] )
    self.assertRaises(RuntimeError,lambda : y[:,12] )
    self.assertRaises(RuntimeError,lambda : y[0,12:15] )
    y[-1,2]
    self.assertRaises(RuntimeError,lambda : y[-12,2] )
    y[-3:-1,2]
    self.assertRaises(RuntimeError,lambda : y[-12:-9,2] )
    
    def test():
      y[12,0] = 0
    self.assertRaises(RuntimeError,test)
    def test():
      y[12,12] = 0
    self.assertRaises(RuntimeError,test)
    def test():
      y[0,12] = 0
    self.assertRaises(RuntimeError,test)
    def test():
      y[12,:] = 0
    self.assertRaises(RuntimeError,test)
    def test():
      y[12:15,0] = 0
    self.assertRaises(RuntimeError,test)
    def test():
      y[:,12] = 0
    self.assertRaises(RuntimeError,test)
    def test():
      y[0,12:15] = 0
    self.assertRaises(RuntimeError,test)
    y[-1,2] = 0
    def test():
      y[-12,2] = 0
    self.assertRaises(RuntimeError,test)
    y[-3:-1,2] = 0
    def test():
      y[-12:-9,2] = 0
    self.assertRaises(RuntimeError,test)

  def huge_slice(self):
    self.message("huge slice")
    a = SX.sym("a",Sparsity.diag(50000))

    a[:,:]
    
  def test_nonmonotonous_indexing(self):
    self.message("non-monotonous indexing")
    # Regression test for #354
    A = DM([[1,2,3],[4,5,6],[7,8,9]])
    B = A[[0,2,1],0]
    self.checkarray(DM([1,7,4]),B,"non-monotonous")
    
    B = A[0,[0,2,1]]
    self.checkarray(DM([1,3,2]).T,B,"non-monotonous")
    
  def test_IM_indexing(self):
    self.message("IM")
    A = IM(2,2)
    A[0,0] = 1
    A[1,1] = 3
    A[0,1] = 2
    A[1,0] = 4
    
    
    B = DM([1,2,3,4,5])
    
    B_ = B[A]
    
    self.checkarray(B_,DM([[2,3],[5,4]]),"Imatrix indexing")

    B[A] = DM([[1,2],[3,4]])
    
    self.checkarray(B,DM([1,1,2,4,3]),"Imatrix indexing assignement")
    
    #B[A].set(DM([[10,20],[30,40]]))
    
    #self.checkarray(B,DM([1,10,20,40,30]),"Imatrix indexing setting")
    
    B = IM([1,2,3,4,5])
    
    B_ = B[A]
    
    self.checkarray(array(B_),DM([[2,3],[5,4]]),"Imatrix indexing")

    B[A] = IM([[1,2],[3,4]])
    
    self.checkarray(array(B),DM([1,1,2,4,3]),"Imatrix indexing assignement")
    
    B = DM(5,1)
   
    self.assertRaises(Exception, lambda : B.nz[A])

  def test_sparsity_indexing(self):
    self.message("sparsity")

    B = DM([[1,2,3,4,5],[6,7,8,9,10]])
    
    A = IM([[1,1,0,0,0],[0,0,1,0,0]])
    A = sparsify(A)
    sp = A.sparsity()
    
    
    self.checkarray(B[sp],DM([[1,2,0,0,0],[0,0,8,0,0]]),"sparsity indexing")

    B[sp] = -4
    
    self.checkarray(B,DM([[-4,-4,3,4,5],[6,7,-4,9,10]]),"sparsity indexing assignement")

    B = DM([[1,2,3,4,5],[6,7,8,9,10]])
    
    B[sp] = 2*B
    
    self.checkarray(B,DM([[2,4,3,4,5],[6,7,16,9,10]]),"Imatrix indexing assignement")
    
    self.assertRaises(Exception, lambda : B[Sparsity.dense(4,4)])
        
  def test_index_setting(self):
    self.message("index setting")
    B = DM([1,2,3,4,5])
    
    B[0] = 8
    self.checkarray(B,DM([8,2,3,4,5]),"index setting")
    B[1,0] = 4
    self.checkarray(B,DM([8,4,3,4,5]),"index setting")
    B[:,0] = 7
    self.checkarray(B,DM([7,7,7,7,7]),"index setting")
    #B[0].set(3)
    #self.checkarray(B,DM([3,7,7,7,7]),"index setting")
    #B[0].setAll(4)
    #self.checkarray(B,DM([4,4,4,4,4]),"index setting")

    
  def test_issue298(self):
    self.message("Issue #298")
    a = DM(4,1)
    b = c.reshape(a,2,2)
    self.assertEqual(type(a),type(b))

    a = IM(4,1)
    b = DM(a)
    self.assertTrue(isinstance(b,DM))
    
    a = DM(4,1)
    b = IM(a)
    self.assertTrue(isinstance(b,IM))
    
  def test_det(self):
    self.message("Determinant")
    npy_det = numpy.linalg.det
    
    a = DM(1,1)
    a[0,0] = 5
    self.checkarray(det(a),npy_det(a),"det()")

    a = DM(5,5)
    for i in range(5):
      a[i,i] = i+1

    self.checkarray(det(a),npy_det(a),"det()")
    
    a = DM(5,5)
    for i in range(4):
      a[i,i] = i+1
    a[0,4] = 3
    a[4,0] = 7
    
    self.checkarray(det(a),npy_det(a),"det()")
    
    a = DM(5,5)
    for i in range(5):
      for j in range(5):
        a[i,j] = i+j
    
    self.checkarray(det(a),npy_det(a),"det()")

    a = DM(5,5)
    for i in range(4):
      for j in range(5):
        a[i,j] = i+j
    
    self.checkarray(det(a),npy_det(a),"det()")
    
    a = DM(5,5)
    for i in range(5):
      for j in range(4):
        a[i,j] = i+j
    
    self.checkarray(det(a),npy_det(a),"det()")
    
    a = DM(5,5)
    for i in range(4):
      for j in range(5):
        a[i,j] = i+j
    a[4,1] = 12
    
    self.checkarray(det(a),npy_det(a),"det()")
    
    a = DM(5,5)
    for i in range(5):
      for j in range(4):
        a[i,j] = i+j
    a[1,4] = 12
    
    self.checkarray(det(a),npy_det(a),"det()")
    
    a = DM(5,5)
    for i in range(4):
      for j in range(5):
        a[i,j] = i+j
    a[4,2] = 12
    
    self.checkarray(det(a),npy_det(a),"det()")
    
    a = DM(5,5)
    for i in range(5):
      for j in range(4):
        a[i,j] = i+j
    a[2,4] = 12
    
    self.checkarray(det(a),npy_det(a),"det()")
    
    a = DM(50,50)
    for i in range(50):
      a[i,i] = i+1

    self.checkarray(det(a)/npy_det(a),1,"det()")
   
  @skip(not GlobalOptions.getSimplificationOnTheFly()) 
  def test_inv_sparsity(self):
    self.message("sparsity pattern of inverse")

    n = 8

    sp = Sparsity.lower(n)

    x  = SX(sp,vertcat(*[SX.sym("a%d" % i) for i in range(sp.nnz())]))

    
    x_ = DM.ones(x.sparsity())
    
    I_ = DM.ones(inv(x).sparsity())
    
    # For a reducible matrix, struct(A^(-1)) = struct(A) 
    self.checkarray(x_,I_,"inv")
    
    sp = Sparsity.lower(n)

    x = SX.sym("a", sp)
    x[0,n-1] = 1 
    
    
    I_ = DM.ones(inv(x).sparsity())
    
    # An irreducible matrix has a dense inverse in general
    self.checkarray(DM.ones(n,n),I_,"inv")

    x = SX.sym("a", sp)
    x[0,n/2] = 1 
    
    s_ = DM.ones(sp)
    s_[:,:n/2+1] = 1
    
    I_ = DM.ones(inv(x).sparsity())
    
    s_ = densify(s_)
    T_ = densify(I_)
    # An irreducible matrix does not have to be dense per se
    self.checkarray(s_,I_,"inv")

  def test_Imatrix_operations(self):
    self.message("IM operations")
    a = IM.ones(2,2)
    b = horzcat(a,a)
    self.assertTrue(isinstance(b,IM))
    
  def test_mtimes(self):
    A = DM.ones((4,3))
    B = DM.ones((3,8))
    C = DM.ones((8,7))
    
    self.assertRaises(RuntimeError,lambda : mtimes([]))
    
    D = mtimes([A])
    
    self.assertEqual(D.shape[0],4)
    self.assertEqual(D.shape[1],3)

    D = mtimes([A,B])
    
    self.assertEqual(D.shape[0],4)
    self.assertEqual(D.shape[1],8)
    
    D = mtimes([A,B,C])
    
    self.assertEqual(D.shape[0],4)
    self.assertEqual(D.shape[1],7)
    
  def test_remove(self):
    self.message("remove")
    B = DM([[1,2,3,4],[5,6,7,8],[9,10,11,12],[13,14,15,16],[17,18,19,20]])

    A = DM(B)
    A.remove([],[])
    self.checkarray(A, B,"remove nothing")
    
    A = DM(B)
    A.remove([],[1])
    self.checkarray(A, DM([[1,3,4],[5,7,8],[9,11,12],[13,15,16],[17,19,20]]),"remove a column")
   
    A = DM(B)
    A.remove([0,3],[1])
    self.checkarray(A, DM([[5,7,8],[9,11,12],[17,19,20]]),"remove a column and two rows ")
    
  def test_comparisons(self):
    for m in [DM,IM]:
      A = m([[5,4],[2,1]])
      
      for c in [6,6.0,DM([6]),IM([6]),matrix(6)]:
        self.checkarray(A<=c,m([[1,1],[1,1]]),"<=")
        self.checkarray(A<c,m([[1,1],[1,1]]),"<")
        self.checkarray(A>c,m([[0,0],[0,0]]),">")
        self.checkarray(A>=c,m([[0,0],[0,0]]),">=")
        self.checkarray(A==c,m([[0,0],[0,0]]),"==")
        self.checkarray(A!=c,m([[1,1],[1,1]]),"!=")
        
        self.checkarray(c>=A,m([[1,1],[1,1]]),"<=")
        self.checkarray(c>A,m([[1,1],[1,1]]),"<")
        self.checkarray(c<A,m([[0,0],[0,0]]),">")
        self.checkarray(c<=A,m([[0,0],[0,0]]),">=")
        if args.known_bugs or not isinstance(c,matrix):
	  self.checkarray(c==A,m([[0,0],[0,0]]),"==")
          self.checkarray(c!=A,m([[1,1],[1,1]]),"!=")
        
      for c in [5,5.0,DM([5]),IM([5]),matrix(5)]:
        self.checkarray(A<=c,m([[1,1],[1,1]]),"<=")
        self.checkarray(A<c,m([[0,1],[1,1]]),"<")
        self.checkarray(A>c,m([[0,0],[0,0]]),">")
        self.checkarray(A>=c,m([[1,0],[0,0]]),">=")
        self.checkarray(A==c,m([[1,0],[0,0]]),"==")
        self.checkarray(A!=c,m([[0,1],[1,1]]),"!=")

        self.checkarray(c>=A,m([[1,1],[1,1]]),"<=")
        self.checkarray(c>A,m([[0,1],[1,1]]),"<")
        self.checkarray(c<A,m([[0,0],[0,0]]),">")
        self.checkarray(c<=A,m([[1,0],[0,0]]),">=")
        if args.known_bugs or not isinstance(c,matrix):
          self.checkarray(c==A,m([[1,0],[0,0]]),"==")
          self.checkarray(c!=A,m([[0,1],[1,1]]),"!=")
        
      for c in [4,4.0,DM([4]),IM([4]),matrix(4)]:
        self.checkarray(A<=c,m([[0,1],[1,1]]),"<=")
        self.checkarray(A<c,m([[0,0],[1,1]]),"<")
        self.checkarray(A>c,m([[1,0],[0,0]]),">")
        self.checkarray(A>=c,m([[1,1],[0,0]]),">=")
        if args.known_bugs or not isinstance(c,matrix):
          self.checkarray(A==c,m([[0,1],[0,0]]),"==")
          self.checkarray(A!=c,m([[1,0],[1,1]]),"!=")

        self.checkarray(c>=A,m([[0,1],[1,1]]),"<=")
        self.checkarray(c>A,m([[0,0],[1,1]]),"<")
        self.checkarray(c<A,m([[1,0],[0,0]]),">")
        self.checkarray(c<=A,m([[1,1],[0,0]]),">=")
        if args.known_bugs or not isinstance(c,matrix):
          self.checkarray(c==A,m([[0,1],[0,0]]),"==")
          self.checkarray(c!=A,m([[1,0],[1,1]]),"!=")
        
      for c in [1,1.0,DM([1]),IM([1]),matrix(1)]:
        self.checkarray(A<=c,m([[0,0],[0,1]]),"<=")
        self.checkarray(A<c,m([[0,0],[0,0]]),"<")
        self.checkarray(A>c,m([[1,1],[1,0]]),">")
        self.checkarray(A>=c,m([[1,1],[1,1]]),">=")
        self.checkarray(A==c,m([[0,0],[0,1]]),"==")
        self.checkarray(A!=c,m([[1,1],[1,0]]),"!=")

        self.checkarray(c>=A,m([[0,0],[0,1]]),"<=")
        self.checkarray(c>A,m([[0,0],[0,0]]),"<")
        self.checkarray(c<A,m([[1,1],[1,0]]),">")
        self.checkarray(c<=A,m([[1,1],[1,1]]),">=")
        if args.known_bugs or not isinstance(c,matrix):
          self.checkarray(c==A,m([[0,0],[0,1]]),"==")
          self.checkarray(c!=A,m([[1,1],[1,0]]),"!=")
        
      for c in [0,DM([0]),IM([0]),matrix(0)]:
        self.checkarray(A<=c,m([[0,0],[0,0]]),"<=")
        self.checkarray(A<c,m([[0,0],[0,0]]),"<")
        self.checkarray(A>c,m([[1,1],[1,1]]),">")
        self.checkarray(A>=c,m([[1,1],[1,1]]),">=")
        self.checkarray(A==c,m([[0,0],[0,0]]),"==")
        self.checkarray(A!=c,m([[1,1],[1,1]]),"!=")

        self.checkarray(c>=A,m([[0,0],[0,0]]),"<=")
        self.checkarray(c>A,m([[0,0],[0,0]]),"<")
        self.checkarray(c<A,m([[1,1],[1,1]]),">")
        self.checkarray(c<=A,m([[1,1],[1,1]]),">=")
        if args.known_bugs or not isinstance(c,matrix):
          self.checkarray(c==A,m([[0,0],[0,0]]),"==")
          self.checkarray(c!=A,m([[1,1],[1,1]]),"!=")

  def test_truth(self):
    self.assertTrue(bool(DM([1])))
    self.assertFalse(bool(DM([0])))
    self.assertTrue(bool(DM([0.2])))
    self.assertTrue(bool(DM([-0.2])))
    self.assertRaises(Exception, lambda : bool(DM([2.0,3])))
    self.assertRaises(Exception, lambda : bool(DM()))
    
  def test_listslice(self):
    def check(d,rowbase,colbase):
      for col in permutations(colbase):
        for row in permutations(rowbase):
          r = IM.zeros(len(row),len(col))
          for i,ii in enumerate(row):
            for j,jj in enumerate(col):
              r[i,j] = d[ii,jj]
          self.checkarray(d[row,col],r,"%s[%s,%s]" % (repr(d),str(row),str(col)))
          
    
    # get1
    check(IM(Sparsity.dense(3,3),range(3*3)),[0,1,2],[0,1,2])
    check(IM(Sparsity.dense(4,4),range(4*4)),[0,1,3],[0,2,3])
    check(IM(Sparsity.dense(3,3),range(3*3)),[0,0,1],[0,0,1])
    check(IM(Sparsity.dense(3,3),range(3*3)),[0,0,2],[0,0,2])
    check(IM(Sparsity.dense(3,3),range(3*3)),[1,1,2],[1,1,2])

    sp = Sparsity.lower(4)
    d = IM(sp,range(sp.nnz()))
    check(d,[0,1,3],[0,2,3])
    check(d.T,[0,1,3],[0,2,3])

    sp = Sparsity.rowcol([0,1,2],[0,1],4,4)
    d = IM(sp,range(sp.nnz()))
    check(d,[0,3],[0,2])
    
    # get2
    check(IM(Sparsity.dense(2,2),range(2*2)),[0,0,0],[0,0,0])
    check(IM(Sparsity.dense(2,2),range(2*2)),[0,0,1],[0,0,1])
    check(IM(Sparsity.dense(2,2),range(2*2)),[1,1,0],[1,1,0])
    check(IM(Sparsity.dense(2,2),range(2*2)),[1,1,1],[1,1,1])

    sp = Sparsity.lower(3)
    d = IM(sp,range(sp.nnz()))
    check(d,[0,1,2],[0,1,2])
    check(d.T,[0,1,2],[0,1,2])
    
    sp = Sparsity.rowcol([0,2],[0,1],4,4)
    d = IM(sp,range(sp.nnz()))
    check(d,[0,1,3],[0,2,3])

  def test_sparsesym(self):
    # feature removed in 73f407e
    return
    self.message("sparsesym")
    D = DM([[1,2,-3],[2,-1,0],[-3,0,5]])
    D = sparsify(D)
    
    i = D.getSym()
    #self.checkarray(list(i),[1,2,-1,-3,5])
    A = 2*D
    A.setSym(i)
    self.checkarray(A,D)
    
  def test_diagcat(self):
    self.message("diagcat")
    C = diagcat(*[DM([[-1.4,-3.2],[-3.2,-28]]),DM([[15,-12,2.1],[-12,16,-3.8],[2.1,-3.8,15]]),1.8,-4.0])
    r = DM([[-1.4,-3.2,0,0,0,0,0],[-3.2,-28,0,0,0,0,0],[0,0,15,-12,2.1,0,0],[0,0,-12,16,-3.8,0,0],[0,0,2.1,-3.8,15,0,0],[0,0,0,0,0,1.8,0],[0,0,0,0,0,0,-4]])
    r = sparsify(r)
    self.checkarray(C,r)
    
  def test_diag_sparse(self):
    self.message("diag sparse")
    
    for n in [[0,1,0,0,2,3,4,5,6,0],[1,2,3,0],[0,1,2,3]]:
      d = DM(n)
      D = DM(n)
      d = sparsify(d)
      m = c.diag(d)
      M = sparsify(c.diag(D))
      
      self.checkarray(m.sparsity().colind(),M.sparsity().colind())
      self.checkarray(m.sparsity().row(),M.sparsity().row())

  def test_sprank(self):
    self.message("sprank")
    
    a = DM([[1,0,0],[0,1,0],[0,0,1]])
    a = sparsify(a)
    self.assertEqual(sprank(a),3)

    a = DM([[1,0,0],[0,0,0],[0,0,1]])
    a = sparsify(a)
    self.assertEqual(sprank(a),2)

    a = DM([[0,0,0],[0,0,0],[0,0,1]])
    a = sparsify(a)
    self.assertEqual(sprank(a),1)

    a = DM([[0,0,0],[0,0,0],[0,0,0]])
    a = sparsify(a)
    self.assertEqual(sprank(a),0)
    
    self.assertEqual(sprank(DM.ones(1,3)),1)
    self.assertEqual(sprank(DM.ones(3,1)),1)
    self.assertEqual(sprank(DM.ones(2,3)),2)
    self.assertEqual(sprank(DM.ones(3,2)),2)
    self.assertEqual(sprank(DM.ones(3,3)),3)
    self.assertEqual(sprank(DM.ones(3,3)),3)
    
    A = DM(6,4)
    A[0,0] = 1
    A[1,2] = 1
    A[2,2] = 1
    A[5,3] = 1

    self.assertEqual(sprank(A),3)
    
  def test_cross(self):
    self.message("cross products")
    
    crossc = c.cross
    
    self.checkarray(crossc(DM([1,0,0]),DM([0,1,0])),DM([0,0,1]))
    
    self.checkarray(crossc(DM([1.1,1.3,1.7]),DM([2,3,13])),DM([11.8,-10.9,0.7]))
    self.checkarray(crossc(DM([1.1,1.3,1.7]).T,DM([2,3,13]).T),DM([11.8,-10.9,0.7]).T)
    
    self.checkarray(crossc(DM([[1.1,1.3,1.7],[1,0,0],[0,0,1],[4,5,6]]),DM([[2,3,13],[0,1,0],[0,0,1],[1,0,1]])),DM([[11.8,-10.9,0.7],[0,0,1],[0,0,0],[5,2,-5]]))
    self.checkarray(crossc(DM([[1.1,1.3,1.7],[1,0,0],[0,0,1],[4,5,6]]).T,DM([[2,3,13],[0,1,0],[0,0,1],[1,0,1]]).T),DM([[11.8,-10.9,0.7],[0,0,1],[0,0,0],[5,2,-5]]).T)
    
    self.checkarray(crossc(DM([[1.1,1.3,1.7],[1,0,0],[0,0,1],[4,5,6]]),DM([[2,3,13],[0,1,0],[0,0,1],[1,0,1]]),2),DM([[11.8,-10.9,0.7],[0,0,1],[0,0,0],[5,2,-5]]))
    
    self.checkarray(crossc(DM([[1.1,1.3,1.7],[1,0,0],[0,0,1],[4,5,6]]).T,DM([[2,3,13],[0,1,0],[0,0,1],[1,0,1]]).T,1),DM([[11.8,-10.9,0.7],[0,0,1],[0,0,0],[5,2,-5]]).T)
    
  def test_is_regular(self):
    self.assertTrue(DM([1,2]).is_regular())
    self.assertFalse(DM([1,inf]).is_regular())
    self.assertFalse(DM.nan(2).is_regular())
    
  def test_sizes(self):
    self.assertEqual(Sparsity.diag(10).nnz_diag(),10)
    self.assertEqual(Sparsity.diag(10).nnz_upper(),10)
    self.assertEqual(Sparsity.diag(10).nnz_lower(),10)
    self.assertEqual(Sparsity.dense(10,10).nnz_lower(),10*11/2)
    self.assertEqual(Sparsity.dense(10,10).nnz_upper(),10*11/2)
    self.assertEqual(Sparsity.dense(10,10).nnz_diag(),10)
    
    self.assertEqual(sparsify(DM([[1,1,0],[1,0,1],[0,0,0]])).nnz_diag(),1)
    self.assertEqual(sparsify(DM([[1,1,0],[1,0,1],[0,0,0]])).nnz_lower(),2)
    self.assertEqual(sparsify(DM([[1,1,0],[1,0,1],[0,0,0]])).nnz_upper(),3)
    
  def test_tril2symm(self):
    a = DM(Sparsity.upper(3),range(Sparsity.upper(3).nnz())).T
    s = tril2symm(a)
    self.checkarray(s,DM([[0,1,3],[1,2,4],[3,4,5]]))
    
    with self.assertRaises(Exception):
      tril2symm(DM.ones(5,3))
    
    print DM.ones(5,5).nnz_upper()-DM.ones(5,5).nnz_diag()
    
    with self.assertRaises(Exception):
      tril2symm(DM.ones(5,5))

  def test_not_null(self):
    x = MX.sym('x',3,1)
    sp = Sparsity.upper(2)
    MX(sp,x)

  def test_segfault(self):
    x = MX.sym('x',10,1)
    sp = Sparsity.upper(2)
    y = triu2symm(MX(sp,x[1:4]))
    f = Function("f", [x],[y])
      
  def test_append_empty(self):
    a = vertcat(DM(0,0),DM(0,2))
    
    self.assertEqual(a.size1(),0)
    self.assertEqual(a.size2(),2)

    a = vertcat(DM(0,0),DM(2,0),DM(3,0))
    
    self.assertEqual(a.size1(),5)
    self.assertEqual(a.size2(),0)
    
  def test_vertcat_empty(self):
    a = DM(0,2)
    v = vertcat(a,a)
    
    self.assertEqual(v.size1(),0)
    self.assertEqual(v.size2(),2)

    a = DM(2,0)
    v = vertcat(a,a)
    
    self.assertEqual(v.size1(),4)
    self.assertEqual(v.size2(),0)
  
  def test_vertsplit(self):
    a = DM(Sparsity.upper(5),range(5*6/2)).T
    v = vertsplit(a,[0,2,4,5])
    
    self.assertEqual(len(v),3)
    self.checkarray(v[0],DM([[0,0,0,0,0],[1,2,0,0,0]]))
    self.checkarray(v[1],DM([[3,4,5,0,0],[6,7,8,9,0]]))
    self.checkarray(v[2],DM([[10,11,12,13,14]]))
    
    v = vertsplit(a)
    self.assertEqual(len(v),a.size1())
    self.checkarray(v[0],DM([[0,0,0,0,0]]))
    self.checkarray(v[1],DM([[1,2,0,0,0]]))
    self.checkarray(v[2],DM([[3,4,5,0,0]]))
    self.checkarray(v[3],DM([[6,7,8,9,0]]))
    self.checkarray(v[4],DM([[10,11,12,13,14]]))
    
    v = vertsplit(a,[0,2,4,5])
    self.assertEqual(len(v),3)
    self.checkarray(v[0],DM([[0,0,0,0,0],[1,2,0,0,0]]))
    self.checkarray(v[1],DM([[3,4,5,0,0],[6,7,8,9,0]]))
    self.checkarray(v[2],DM([[10,11,12,13,14]]))
    
    v = vertsplit(a,[0,0,3,5])
    self.assertEqual(len(v),3)
    self.assertEqual(v[0].size1(),0)
    self.assertEqual(v[0].size2(),5)
    self.checkarray(v[1],DM([[0,0,0,0,0],[1,2,0,0,0],[3,4,5,0,0]]))
    self.checkarray(v[2],DM([[6,7,8,9,0],[10,11,12,13,14]]))
    
  def test_horzsplit(self):
    a = DM(Sparsity.upper(5),range(5*6/2)).T
    v = horzsplit(a,[0,2,4,5])
    
    self.assertEqual(len(v),3)
    self.checkarray(v[0],DM([[0,0],[1,2],[3,4],[6,7],[10,11]]))
    self.checkarray(v[1],DM([[0,0],[0,0],[5,0],[8,9],[12,13]]))
    self.checkarray(v[2],DM([[0],[0],[0],[0],[14]]))
    
    v = horzsplit(a)
    self.assertEqual(len(v),a.size1())
    self.checkarray(v[0],DM([0,1,3,6,10]))
    self.checkarray(v[1],DM([0,2,4,7,11]))
    self.checkarray(v[2],DM([0,0,5,8,12]))
    self.checkarray(v[3],DM([0,0,0,9,13]))
    self.checkarray(v[4],DM([0,0,0,0,14]))
    
    v = horzsplit(a,[0,2,4,5])
    self.assertEqual(len(v),3)
    self.checkarray(v[0],DM([[0,0],[1,2],[3,4],[6,7],[10,11]]))
    self.checkarray(v[1],DM([[0,0],[0,0],[5,0],[8,9],[12,13]]))
    self.checkarray(v[2],DM([[0],[0],[0],[0],[14]]))
    
    v = horzsplit(a,[0,0,3,5])
    self.assertEqual(len(v),3)
    self.assertEqual(v[0].size1(),5)
    self.assertEqual(v[0].size2(),0)
    self.checkarray(v[1],DM([[0,0,0],[1,2,0],[3,4,5],[6,7,8],[10,11,12]]))
    self.checkarray(v[2],DM([[0,0],[0,0],[0,0],[9,0],[13,14]]))
    
  def test_blocksplit(self):
    a = DM(Sparsity.upper(5),range(5*6/2)).T
    v = blocksplit(a,[0,2,4,5],[0,1,3,5])
    
    self.checkarray(v[0][0],DM([0,1]))
    self.checkarray(v[0][1],DM([[0,0],[2,0]]))
    self.checkarray(v[1][0],DM([3,6]))
    self.checkarray(blockcat(v),a)
    
  def test_solve(self):
    import random
    
    spA = [
      Sparsity.dense(1,1)
    ]
    
    for n in range(2,5):
      spA+= [
        Sparsity.diag(n),
        Sparsity.dense(n,n),
        Sparsity.lower(n),
        Sparsity.lower(n).T,
        Sparsity.banded(n,1),
        diagcat(*[Sparsity.diag(n),Sparsity.dense(n,n)]),
        diagcat(*[Sparsity.diag(n),Sparsity.lower(n)]),
        diagcat(*[Sparsity.diag(n),Sparsity.lower(n).T]),
        diagcat(*[Sparsity.lower(n),Sparsity.lower(n).T]),
        Sparsity.diag(n)+Sparsity.rowcol([0],[n-1],n,n),
        Sparsity.diag(n)+Sparsity.rowcol([0,n-1],[n-1,0],n,n),
        Sparsity.diag(n)+Sparsity.triplet(n,n,[0],[n-1]),
        Sparsity.diag(n)+Sparsity.triplet(n,n,[0,n-1],[n-1,0]),
      ]
    
    for sA in spA:

      random.seed(1)
      a = DM(sA,[random.random() for i in range(sA.nnz())])
      A = SX.sym("a",a.sparsity())
      for sB in [ Sparsity.dense(a.size1(),1), vertcat(Sparsity.dense(1,1),Sparsity(a.size1()-1,1)),Sparsity.lower(a.size1()),Sparsity.lower(a.size1()).T]:

        b = DM(sB,[random.random() for i in range(sB.nnz())])
        B = SX.sym("B",b.sparsity())
        C = solve(A,B)
        
        f = Function("f", [A,B],[C])
        

        c = f(a,b)
            
        c_ref = DM(linalg.solve(a,b))
        c_ref = sparsify(c_ref)
                
        print sA.dim(), sB.dim()

        try:
          self.checkarray(c,c_ref)
          self.assertTrue(min((IM.ones(c_ref.sparsity())-IM.ones(c.sparsity())).nonzeros())==0)
        except Exception as e:
          c.print_dense()
          print "sol:"
          c.sparsity().spy()
          print "ref:"
          c_ref.sparsity().spy()
          c_ref.print_dense()
          a.sparsity().sanity_check()
          a.print_dense()
          raise e
          
  def test_kron(self):
    a = sparsify(DM([[1,0,6],[2,7,0]]))
    b = sparsify(DM([[1,0,0],[2,3,7],[0,0,9],[1,12,13]]))
    
    c_ = c.kron(a,b)
    
    self.assertEqual(c_.size1(),a.size1()*b.size1())
    self.assertEqual(c_.size2(),a.size2()*b.size2())
    self.assertEqual(c_.nnz(),a.nnz()*b.nnz())
    
    self.checkarray(c_,numpy.kron(a,b))
    
  def test_vec_kron(self):
    A = SX.sym("A",2,3)
    B = SX.sym("B",4,5)
    P = SX.sym("P",A.size2(),B.size1())

    f = Function("f", [vec(P.T),A,B],[vec(mtimes([A,P,B]).T)])

    J = f.jacobian()
    J_in = []
    J_in.append(numpy.random.rand(*vec(P.T).shape))
    J_in.append(numpy.random.rand(*A.shape))
    J_in.append(numpy.random.rand(*B.shape))

    res, _  =  J(*J_in)

    ref =  kron(J_in[1],J_in[2].T)

    self.checkarray(res,ref)
    
  def test_repmat(self):
<<<<<<< HEAD
    a = DMatrix([[1,2],[3,4],[5,6]])
    self.checkarray(repmat(a,2,3),kron(DMatrix.ones(2,3),a))
    self.checkarray(IMatrix(repmat(Sparsity.dense(5,5),2,3),1),IMatrix(Sparsity.dense(10,15),1))
    self.checkarray(IMatrix(repmat(Sparsity(5,5),2,3),1),IMatrix(Sparsity(10,15),1))
    self.checkarray(IMatrix(repmat(Sparsity.upper(5),2,3),1),repmat(IMatrix(Sparsity.upper(5),1),2,3))
    
=======
    a = DM([[1,2],[3,4],[5,6]])
    self.checkarray(repmat(a,2,3),kron(DM.ones(2,3),a))
        
>>>>>>> 16b92dfe
  def test_triu(self):
    a = DM([[1,2],[3,4]])
    b = triu(a)
    self.checkarray(b, DM([[1,2],[0,4]]) )


  def test_tril(self):
    a = DM([[1,2],[3,4]])
    b = tril(a)
    self.checkarray(b, DM([[1,0],[3,4]]) )

  def test_nz(self):
    a = sparsify(IM([[1,2],[0,0],[3,4]]))
    self.checkarray(a.nz[:], IM([1,3,2,4]) )
    self.checkarray(len(a.nz), 4 )
    self.checkarray(a.nz[:-1], IM([1,3,2]) )
    self.checkarray(a.nz[0], IM([1]) )
    
  def test_norm_inf_mul(self):
    numpy.random.seed(0)
    
    A = numpy.random.random((10,2))
    B = numpy.random.random((2,8))
    
    self.checkarray(norm_inf_mul(A,B),norm_inf(mtimes(A,B)))
    self.checkarray(DM(norm_0_mul(A,B)),mtimes(A,B).nnz())
    
    # Sparse
    for i in range(5):
      A[numpy.random.randint(A.shape[0]),numpy.random.randint(A.shape[1])] = 0
      B[numpy.random.randint(B.shape[0]),numpy.random.randint(B.shape[1])] = 0
    
    A = sparsify(A)
    B = sparsify(B)
    
    self.checkarray(norm_inf_mul(A,B),norm_inf(mtimes(A,B)))
    self.checkarray(DM(norm_0_mul(A,B)),mtimes(A,B).nnz())
    
    
    A = numpy.random.random((8,2))
    B = numpy.random.random((2,10))
    
    self.checkarray(norm_inf_mul(A,B),norm_inf(mtimes(A,B)))
    self.checkarray(DM(norm_0_mul(A,B)),mtimes(A,B).nnz())
    
    # Sparse
    for i in range(5):
      A[numpy.random.randint(A.shape[0]),numpy.random.randint(A.shape[1])] = 0
      B[numpy.random.randint(B.shape[0]),numpy.random.randint(B.shape[1])] = 0
    
    A = sparsify(A)
    B = sparsify(B)
    
    self.checkarray(norm_inf_mul(A,B),norm_inf(mtimes(A,B)))
    self.checkarray(DM(norm_0_mul(A,B)),mtimes(A,B).nnz())

  def  test_mul3_issue_1465(self):
    with self.assertRaises(Exception):
      w = SX.sym("w",2,1)
      Q = np.eye(2)
      mtimes(w.T,Q,w)
      
  def test_chol(self):
    numpy.random.seed(0)
    
    for i in range(4):
      A = numpy.random.random((3,3))
      H = mtimes(A,A.T)
      
      R = chol(H)
      
<<<<<<< HEAD
      assert R.istriu()
      self.checkarray(mul(R.T,R),H)
      
  @memory_heavy()
  def test_densestarcoloring(self):
    N = 40000
    A = DMatrix.eye(N)
    A[:5,10:] = 1
    A[10:,:5] = 1
    
    import time
    
    t0 = time.time()
    A.sparsity().starColoring(1, 10000, 1, 1000)
    assert time.time()-t0 < 10
    x = MX.sym("x",N)
    e = mul([x.T,A,x])
    
    f = MXFunction('f',[x],[e],{"starcoloring_threshold": 1000})
    
    d = f.derivative(0,1)
    t0 = time.time()
    H = d.jacobian(0,1,False,True)
    assert time.time()-t0 < 10
=======
      assert R.is_triu()
      self.checkarray(mtimes(R.T,R),H)
  def test_skew(self):
    x = DM([1,7,13])
    self.checkarray(inv_skew(skew(x)),x)
    y = DM([0.2,0.9,0.4])
    self.checkarray(mtimes(skew(x),y),cross(x,y))
>>>>>>> 16b92dfe
    
if __name__ == '__main__':
    unittest.main()
<|MERGE_RESOLUTION|>--- conflicted
+++ resolved
@@ -898,18 +898,9 @@
     self.checkarray(res,ref)
     
   def test_repmat(self):
-<<<<<<< HEAD
-    a = DMatrix([[1,2],[3,4],[5,6]])
-    self.checkarray(repmat(a,2,3),kron(DMatrix.ones(2,3),a))
-    self.checkarray(IMatrix(repmat(Sparsity.dense(5,5),2,3),1),IMatrix(Sparsity.dense(10,15),1))
-    self.checkarray(IMatrix(repmat(Sparsity(5,5),2,3),1),IMatrix(Sparsity(10,15),1))
-    self.checkarray(IMatrix(repmat(Sparsity.upper(5),2,3),1),repmat(IMatrix(Sparsity.upper(5),1),2,3))
-    
-=======
     a = DM([[1,2],[3,4],[5,6]])
     self.checkarray(repmat(a,2,3),kron(DM.ones(2,3),a))
         
->>>>>>> 16b92dfe
   def test_triu(self):
     a = DM([[1,2],[3,4]])
     b = triu(a)
@@ -981,32 +972,6 @@
       
       R = chol(H)
       
-<<<<<<< HEAD
-      assert R.istriu()
-      self.checkarray(mul(R.T,R),H)
-      
-  @memory_heavy()
-  def test_densestarcoloring(self):
-    N = 40000
-    A = DMatrix.eye(N)
-    A[:5,10:] = 1
-    A[10:,:5] = 1
-    
-    import time
-    
-    t0 = time.time()
-    A.sparsity().starColoring(1, 10000, 1, 1000)
-    assert time.time()-t0 < 10
-    x = MX.sym("x",N)
-    e = mul([x.T,A,x])
-    
-    f = MXFunction('f',[x],[e],{"starcoloring_threshold": 1000})
-    
-    d = f.derivative(0,1)
-    t0 = time.time()
-    H = d.jacobian(0,1,False,True)
-    assert time.time()-t0 < 10
-=======
       assert R.is_triu()
       self.checkarray(mtimes(R.T,R),H)
   def test_skew(self):
@@ -1014,7 +979,6 @@
     self.checkarray(inv_skew(skew(x)),x)
     y = DM([0.2,0.9,0.4])
     self.checkarray(mtimes(skew(x),y),cross(x,y))
->>>>>>> 16b92dfe
     
 if __name__ == '__main__':
     unittest.main()
