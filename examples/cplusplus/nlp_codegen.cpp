--- conflicted
+++ resolved
@@ -141,17 +141,10 @@
 
   // Print solution
   cout << "-----" << endl;
-<<<<<<< HEAD
-  cout << "objective at solution = " << solver.output("cost") << endl;
-  cout << "primal solution = " << solver.output("x_opt") << endl;
-  cout << "dual solution (x) = " << solver.output("lambda_x") << endl;
-  cout << "dual solution (g) = " << solver.output("lambda_g") << endl;
-=======
-  cout << "objective at solution = " << solver.output(NLP_SOLVER_F) << endl;
-  cout << "primal solution = " << solver.output(NLP_SOLVER_X) << endl;
-  cout << "dual solution (x) = " << solver.output(NLP_SOLVER_LAM_X) << endl;
-  cout << "dual solution (g) = " << solver.output(NLP_SOLVER_LAM_G) << endl;
->>>>>>> 2cbaca5f
+  cout << "objective at solution = " << solver.output("f") << endl;
+  cout << "primal solution = " << solver.output("x") << endl;
+  cout << "dual solution (x) = " << solver.output("lam_x") << endl;
+  cout << "dual solution (g) = " << solver.output("lam_g") << endl;
   
   return 0;
 }
