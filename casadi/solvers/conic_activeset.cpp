--- conflicted
+++ resolved
@@ -436,7 +436,7 @@
       // Look for largest bound violation
       double prerr = 0.;
       casadi_int iprerr = -1;
-      bool prerr_pos = false; // TODO(jaendersson): check
+      bool prerr_pos = false; // NOTE(jaendersson): suppress used unset warning
       for (i=0; i<nx_+na_; ++i) {
         if (z[i] > ubz[i]+prerr) {
           prerr = z[i]-ubz[i];
@@ -452,14 +452,14 @@
       // Calculate dual infeasibility
       double duerr = 0.;
       casadi_int iduerr = -1;
-      //bool duerr_pos;
+      bool duerr_pos;
       for (i=0; i<nx_; ++i) {
         infeas[i] = glag[i]+lam[i];
         double duerr_trial = fabs(infeas[i]);
         if (duerr_trial>duerr) {
           duerr = duerr_trial;
           iduerr = i;
-          //duerr_pos = glag[i]+lam[i]>0;
+          duerr_pos = glag[i]+lam[i]>0;
         }
       }
 
@@ -496,7 +496,8 @@
           if (best_ind>=0) {
             i = best_ind;
             cost = best_cost;
-            print("Cand for |du|? i=%lld, z=%g, lbz=%g, ubz=%g, lam=%g, dz=%g, dlam=%g, w=%g, cost=%g\n",
+            print("Cand for |du|? i=%lld, z=%g, lbz=%g, ubz=%g, lam=%g, dz=%g, "
+                  "dlam=%g, w=%g, cost=%g\n",
                   i, z[i], lbz[i], ubz[i], lam[i], dz[i], dlam[i], w[i], cost);
             if (true) {
               lam[best_ind] = w[best_ind]>0. ? DMIN : -DMIN;
@@ -651,37 +652,6 @@
         casadi_trans(kktd, kktd_, vr, kktd_, iw);
         casadi_copy(vr, kktd_.nnz(), kktd);
         casadi_qr(kktd_, kktd, w, sp_v_, v, sp_r_, r, beta, get_ptr(prinv_), get_ptr(pc_));
-<<<<<<< HEAD
-=======
-        // Get a linear combination of the rows in kktd
-        double minat_tr;
-        casadi_int imina_tr = 0;
-        casadi_qr_singular(&minat_tr, &imina_tr, r, sp_r_, get_ptr(pc_), 1e-12);
-        casadi_qr_colcomb(w, r, sp_r_, get_ptr(pc_), imina_tr);
-        if (verbose_) {
-          print_vector("normal", w, nx_+na_);
-        }
-        // Which constraints can be flipped in order to restore regularity?
-        casadi_int nflip = 0;
-        for (i=0; i<nx_+na_; ++i) {
-          iw[i] = 0;
-          // Check if old column cannot be removed without decreasing rank
-          if (fabs(i<nx_ ? dz[i] : dlam[i])<1e-12) continue;
-          // Make sure that flipping the constraint is permitted
-          if (lam[i]==0. ? neverupper[i] && neverlower[i] : neverzero[i]) continue;
-          // dot(w, kktd(:,i)-kktd_flipped(:,i))==0, rank won't increase
-          double d = i<nx_ ? w[i] : -w[i];
-          for (k=kkt_colind[i]; k<kkt_colind[i+1]; ++k) d -= kkt[k]*w[kkt_row[k]];
-          if (fabs(d)<1e-12) continue;
-          iw[i] = 1;
-          nflip++;
-        }
-        if (nflip==0) {
-          casadi_warning("Cannot restore feasibility");
-          flag = 1;
-          break;
-        }
->>>>>>> c5b45c67
 
         // Best flip
         double tau_test, best_tau = inf;
@@ -744,7 +714,6 @@
                   }
                 }
               }
-<<<<<<< HEAD
             } else {
               // Make sure that step is nonzero
               if (fabs(dlam[i])<1e-12) continue;
@@ -759,19 +728,6 @@
                   sing_ind = i;
                   sing_sign = 0;
                 }
-=======
-              // We are at the bound and error is increasing
-              if (increasing) {
-                // TODO(jaendersson): Search direction not allowed
-                // Still not treated
-                print("Drop (cancellation)? i=%lld, z=%g, lbz=%g, ubz=%g, lam=%g, dz=%g, "
-                      "dlam=%g, prtau=%g, dutau=%g, tau=%g\n",
-                      i, z[i], lbz[i], ubz[i], lam[i], dz[i], dlam[i], prtau, dutau,
-                      0.);
-              } else {
-                // Accept candidate
-                duindex = i;
->>>>>>> c5b45c67
               }
             }
           }
