--- conflicted
+++ resolved
@@ -54,163 +54,207 @@
   public:
 
 #ifndef SWIG
-<<<<<<< HEAD
+    /// Addition
     friend inline ExType operator+(const ExType &x, const ExType &y) {
       return x.zz_plus(y);
     }
 
+    /// Subtraction
     friend inline ExType operator-(const ExType &x, const ExType &y) {
       return x.zz_minus(y);
     }
 
+    /// Elementwise multiplication
     friend inline ExType operator*(const ExType &x, const ExType &y) {
       return x.zz_times(y);
     }
 
+    /// Elementwise division
     friend inline ExType operator/(const ExType &x, const ExType &y) {
       return x.zz_rdivide(y);
     }
 
+    /// Logic less than
     friend inline ExType operator<(const ExType &x, const ExType &y) {
       return x.zz_lt(y);
     }
 
+    /// Logic less or equal to
     friend inline ExType operator<=(const ExType &x, const ExType &y) {
       return x.zz_le(y);
     }
 
+    /// Logic greater than
     friend inline ExType operator>(const ExType &x, const ExType &y) {
       return x.zz_gt(y);
     }
 
+    /// Logic greater or equal to
     friend inline ExType operator>=(const ExType &x, const ExType &y) {
       return x.zz_ge(y);
     }
 
+    /// Logic equal to
     friend inline ExType operator==(const ExType &x, const ExType &y) {
       return x.zz_eq(y);
     }
 
+    /// Logic not equal to
     friend inline ExType operator!=(const ExType &x, const ExType &y) {
       return x.zz_ne(y);
     }
 
+    /// Logic and
     friend inline ExType operator&&(const ExType &x, const ExType &y) {
       return x.zz_and(y);
     }
 
+    /// Logic or
     friend inline ExType operator||(const ExType &x, const ExType &y) {
       return x.zz_or(y);
     }
 
+    /// Absolute value
     friend inline ExType fabs(const ExType& x) {
       return x.zz_abs();
     }
 
+    /// Absolute value
     friend inline ExType abs(const ExType& x) {
       return x.zz_abs();
     }
 
+    /// Square root
     friend inline ExType sqrt(const ExType& x) {
       return x.zz_sqrt();
     }
 
+    /// Sine
     friend inline ExType sin(const ExType& x) {
       return x.zz_sin();
     }
 
+    /// Cosine
     friend inline ExType cos(const ExType& x) {
       return x.zz_cos();
     }
 
+    /// Tangent
     friend inline ExType tan(const ExType& x) {
       return x.zz_tan();
     }
 
+    /// Arc tangent
     friend inline ExType atan(const ExType& x) {
       return x.zz_atan();
     }
 
+    /// Arc sine
     friend inline ExType asin(const ExType& x) {
       return x.zz_asin();
     }
 
+    /// Arc cosine
     friend inline ExType acos(const ExType& x) {
       return x.zz_acos();
     }
 
+    /// Hyperbolic tangent
     friend inline ExType tanh(const ExType& x) {
       return x.zz_tanh();
     }
 
+    /// Hyperbolic sine
     friend inline ExType sinh(const ExType& x) {
       return x.zz_sinh();
     }
 
+    /// Hyperbolic cosine
     friend inline ExType cosh(const ExType& x) {
       return x.zz_cosh();
     }
 
+    /// Inverse hyperbolic tangent
     friend inline ExType atanh(const ExType& x) {
       return x.zz_atanh();
     }
 
+    /// Inverse hyperbolic sine
     friend inline ExType asinh(const ExType& x) {
       return x.zz_asinh();
     }
 
+    /// Inverse hyperbolic cosine
     friend inline ExType acosh(const ExType& x) {
       return x.zz_acosh();
     }
 
+    /// Exponential function
     friend inline ExType exp(const ExType& x) {
       return x.zz_exp();
     }
 
+    /// Natural logarithm
     friend inline ExType log(const ExType& x) {
       return x.zz_log();
     }
 
+    /// Base-10 logarithm
     friend inline ExType log10(const ExType& x) {
       return x.zz_log10();
     }
 
+    /// Round down to nearest integer
     friend inline ExType floor(const ExType& x) {
       return x.zz_floor();
     }
 
+    /// Round up to nearest integer
     friend inline ExType ceil(const ExType& x) {
       return x.zz_ceil();
     }
 
+    /// Error function
     friend inline ExType erf(const ExType& x) {
       return x.zz_erf();
     }
 
+    /** Sine function
+        sign(x)   := -1 for x<0
+        sign(x)   :=  1 for x>0,
+        sign(0)   :=  0
+        sign(NaN) :=  NaN
+     */
     friend inline ExType sign(const ExType& x) {
       return x.zz_sign();
     }
 
+    /// Elementwise power
     friend inline ExType pow(const ExType& x, const ExType& n) {
       return x.zz_power(n);
     }
 
+    /// Remainder after division
     friend inline ExType fmod(const ExType& x, const ExType& y) {
       return x.zz_mod(y);
     }
 
+    /// Two argument arc tangent
     friend inline ExType atan2(const ExType& x, const ExType& y) {
       return x.zz_atan2(y);
     }
 
+    /// Smallest of two values
     friend inline ExType fmin(const ExType& x, const ExType& y) {
       return x.zz_min(y);
     }
 
+    /// Largest of two values
     friend inline ExType fmax(const ExType& x, const ExType& y) {
       return x.zz_max(y);
     }
 
+    /// Simplify an expression
     friend inline ExType simplify(const ExType &x) {
       return x.zz_simplify();
     }
@@ -230,19 +274,6 @@
     friend inline bool iszero(const ExType& x) {
       return x.isZero();
     }
-=======
-    /// Addition
-    inline friend ExType operator+(const ExType &x, const ExType &y) { return x.zz_plus(y); }
-
-    /// Subtraction
-    inline friend ExType operator-(const ExType &x, const ExType &y) { return x.zz_minus(y); }
-
-    /// Elementwise multiplication
-    inline friend ExType operator*(const ExType &x, const ExType &y) { return x.zz_times(y); }
-
-    /// Elementwise division
-    inline friend ExType operator/(const ExType &x, const ExType &y) { return x.zz_rdivide(y); }
->>>>>>> 53b708fb
 
     /// In-place addition
     inline ExType& operator+=(const ExType &y) { return self() = self().zz_plus(y); }
@@ -276,122 +307,7 @@
 
     /// Logic not
     inline ExType operator!() const { return self().zz_not(); }
-<<<<<<< HEAD
 #endif // SWIG
-=======
-
-    /// Logic and
-    inline friend ExType operator&&(const ExType &x, const ExType &y) { return x.zz_and(y); }
-
-    /// Logic or
-    inline friend ExType operator||(const ExType &x, const ExType &y) { return x.zz_or(y); }
-
-    /** \brief  Simplify an expression */
-    inline friend ExType simplify(const ExType &x) { return x.zz_simplify();}
-    #endif // SWIG
-    /**
-    \ingroup expression_tools
-    @{
-    */
-    #if !defined(SWIG) || defined(DOXYGEN)
-    /** \brief Check if two nodes are equivalent up to a given depth.
-     *  Depth=0 checks if the expressions are identical, i.e. points to the same node.
-     *
-     *  a = x*x
-     *  b = x*x
-     *
-     *  a.isEqual(b, 0)  will return false, but a.isEqual(b, 1) will return true
-     */
-    inline friend bool isEqual(const ExType& x, const ExType& y, int depth=0) {
-      return x.zz_isEqual(y, depth);
-    }
-
-    /** \brief  check if the matrix is 0 (note that false negative answers are possible) */
-    inline friend bool iszero(const ExType& x) { return x.isZero();}
-
-    /** \brief Absolute value, C++ syntax */
-    inline friend ExType abs(const ExType& x) { return x.zz_abs();}
-
-    /** \brief Absolute value, C syntax */
-    inline friend ExType fabs(const ExType& x) { return x.zz_abs();}
-
-    /** \brief Square root */
-    inline friend ExType sqrt(const ExType& x) { return x.zz_sqrt();}
-
-    /** \brief Sine */
-    inline friend ExType sin(const ExType& x) { return x.zz_sin();}
-
-    /** \brief Cosine */
-    inline friend ExType cos(const ExType& x) { return x.zz_cos();}
-
-    /** \brief Tangent */
-    inline friend ExType tan(const ExType& x) { return x.zz_tan();}
-
-    /** \brief Arc tangent */
-    inline friend ExType atan(const ExType& x) { return x.zz_atan();}
-
-    /** \brief Arc sine */
-    inline friend ExType asin(const ExType& x) { return x.zz_asin();}
-
-    /** \brief Arc cosine */
-    inline friend ExType acos(const ExType& x) { return x.zz_acos();}
-
-    /** \brief Hyperbolic tangent */
-    inline friend ExType tanh(const ExType& x) { return x.zz_tanh();}
-
-    /** \brief Hyperbolic sine */
-    inline friend ExType sinh(const ExType& x) { return x.zz_sinh();}
-
-    /** \brief Hyperbolic cosine */
-    inline friend ExType cosh(const ExType& x) { return x.zz_cosh();}
-
-    /** \brief Arc hyperbolic tangent */
-    inline friend ExType atanh(const ExType& x) { return x.zz_atanh();}
-
-    /** \brief Arc hyperbolic sine */
-    inline friend ExType asinh(const ExType& x) { return x.zz_asinh();}
-
-    /** \brief Arc hyperbolic cosine */
-    inline friend ExType acosh(const ExType& x) { return x.zz_acosh();}
-
-    /** \brief Natural exponential function (elementwise for matrix types) */
-    inline friend ExType exp(const ExType& x) { return x.zz_exp();}
-
-    /** \brief Natural logarithm */
-    inline friend ExType log(const ExType& x) { return x.zz_log();}
-
-    /** \brief 10-base logarithm */
-    inline friend ExType log10(const ExType& x) { return x.zz_log10();}
-
-    /** \brief Round down to nearest integer */
-    inline friend ExType floor(const ExType& x) { return x.zz_floor();}
-
-    /** \brief Round up to nearest integer */
-    inline friend ExType ceil(const ExType& x) { return x.zz_ceil();}
-
-    /** \brief Error function */
-    inline friend ExType erf(const ExType& x) { return x.zz_erf();}
-
-    /** \brief Sign function (note sign(nan) == nan, sign(0) == 0) */
-    inline friend ExType sign(const ExType& x) { return x.zz_sign();}
-
-    /** \brief Power (elementwise for matrix types) */
-    inline friend ExType pow(const ExType& x, const ExType& n) { return x.zz_power(n);}
-
-    /** \brief Modulo */
-    inline friend ExType fmod(const ExType& x, const ExType& y) { return x.zz_mod(y);}
-
-    /** \brief Arctan2 */
-    inline friend ExType atan2(const ExType& x, const ExType& y) { return x.zz_atan2(y);}
-
-    /** \brief Minimum of two values */
-    inline friend ExType fmin(const ExType& x, const ExType& y) { return x.zz_min(y);}
-
-    /** \brief Maximum of two values */
-    inline friend ExType fmax(const ExType& x, const ExType& y) { return x.zz_max(y);}
-    #endif // !SWIG || DOXYGEN
-    /** @} */
->>>>>>> 53b708fb
 
     // \cond CLUTTER
 
