--- conflicted
+++ resolved
@@ -98,38 +98,10 @@
     /// Cache for KKT function
     mutable WeakRef kkt_;
 
-<<<<<<< HEAD
     /** \brief Serialize an object without type information */
     void serialize_body(Serializer &s) const override;
     /** \brief Serialize type information */
     void serialize_type(Serializer &s) const override;
-=======
-    struct Info  {
-      OracleFunction::Info oracle_function;
-      casadi_int nx;
-      casadi_int ng;
-      casadi_int np;
-      Function fcallback;
-      casadi_int callback_step;
-      bool error_on_fail;
-      bool eval_errors_fatal;
-      bool warn_initial_bounds;
-      bool iteration_callback_ignore_errors;
-      bool calc_multipliers;
-      bool calc_lam_x;
-      bool calc_lam_p;
-      bool calc_f;
-      bool calc_g;
-      bool bound_consistency;
-      double min_lam;
-      bool no_nlp_grad;
-      std::vector<bool> discrete;
-      bool mi;
-    };
-
-    /** \brief Serialize */
-    void serialize(Serializer &s) const override;
->>>>>>> 5c35f317
 
     /** \brief Deserialize into MX */
     static ProtoFunction* deserialize(DeSerializer& s);
