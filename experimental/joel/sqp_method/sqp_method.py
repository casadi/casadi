--- conflicted
+++ resolved
@@ -91,29 +91,17 @@
 solver.init()
 
 # Set bounds and initial guess
-<<<<<<< HEAD
 solver.setInput(umin,     "lbx")
 solver.setInput(umax,     "ubx")
-solver.setInput(u0,       "x_init")
+solver.setInput(u0,       "x0")
 solver.setInput(zeros(2), "lbg")
 solver.setInput(zeros(2), "ubg")
-=======
-solver.setInput(umin,     NLP_LBX)
-solver.setInput(umax,     NLP_UBX)
-solver.setInput(u0,       NLP_SOLVER_X0)
-solver.setInput(zeros(2), NLP_LBG)
-solver.setInput(zeros(2), NLP_UBG)
->>>>>>> 2cbaca5f
 
 # Solve the problem
 solver.solve()
 
 # Retrieve the solution
-<<<<<<< HEAD
-u_opt = array(solver.output("x_opt"))
-=======
-u_opt = array(solver.output(NLP_SOLVER_X))
->>>>>>> 2cbaca5f
+u_opt = array(solver.output("x"))
 
 # Get values at the beginning of each finite element
 tgrid = linspace(0,10,10)
@@ -132,27 +120,15 @@
 #sqp_solver.setOption("qp_solver",OOQPSolver)
 
 sqp_solver.init()
-<<<<<<< HEAD
 sqp_solver.setInput(umin,     "lbx")
 sqp_solver.setInput(umax,     "ubx")
-sqp_solver.setInput(u0,       "x_init")
+sqp_solver.setInput(u0,       "x0")
 sqp_solver.setInput(zeros(2), "lbg")
 sqp_solver.setInput(zeros(2), "ubg")
 sqp_solver.evaluate()
 
 # Retrieve the solution
-u_opt2 = array(sqp_solver.output("x_opt"))
-=======
-sqp_solver.setInput(umin,     NLP_LBX)
-sqp_solver.setInput(umax,     NLP_UBX)
-sqp_solver.setInput(u0,       NLP_SOLVER_X0)
-sqp_solver.setInput(zeros(2), NLP_LBG)
-sqp_solver.setInput(zeros(2), NLP_UBG)
-sqp_solver.evaluate()
-
-# Retrieve the solution
-u_opt2 = array(sqp_solver.output(NLP_SOLVER_X))
->>>>>>> 2cbaca5f
+u_opt2 = array(sqp_solver.output("x"))
 
 # Plot the results
 plt.figure(1)
