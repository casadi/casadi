/*
 *    This file is part of CasADi.
 *
 *    CasADi -- A symbolic framework for dynamic optimization.
 *    Copyright (C) 2010 by Joel Andersson, Moritz Diehl, K.U.Leuven. All rights reserved.
 *
 *    CasADi is free software; you can redistribute it and/or
 *    modify it under the terms of the GNU Lesser General Public
 *    License as published by the Free Software Foundation; either
 *    version 3 of the License, or (at your option) any later version.
 *
 *    CasADi is distributed in the hope that it will be useful,
 *    but WITHOUT ANY WARRANTY; without even the implied warranty of
 *    MERCHANTABILITY or FITNESS FOR A PARTICULAR PURPOSE.  See the GNU
 *    Lesser General Public License for more details.
 *
 *    You should have received a copy of the GNU Lesser General Public
 *    License along with CasADi; if not, write to the Free Software
 *    Foundation, Inc., 51 Franklin Street, Fifth Floor, Boston, MA  02110-1301  USA
 *
 */

#include <iostream>
#include "symbolic/stl_vector_tools.hpp"
#include "interfaces/ipopt/ipopt_solver.hpp"
#include "interfaces/sundials/cvodes_integrator.hpp"
#include "optimal_control/ocp_tools.hpp"
#include "symbolic/fx/simulator.hpp"
#include "symbolic/fx/simulator_internal.hpp"
#include "symbolic/sx/sx_tools.hpp"
#include "symbolic/fx/sx_function.hpp"

using namespace CasADi;
using namespace CasADi::OptimalControl;
using namespace std;

// Symbolc representation of the optimal control problem
struct SymbolicOCP{
  // State variables
  SXMatrix x;
  
  // Bounds on the state
  vector<double> x_lb, x_ub;
  
  // Initial values of the states
  vector<double> x_init;

  // Controls
  SXMatrix u;
  
  // Parameters
  vector<SX> p;
  
  // Bounds on the control
  vector<double> u_lb, u_ub;
  
  // Initial values
  vector<double> u_init;

  // Dynamic equation
  SXFunction ffcn;
  
  // Objective function
  SXFunction mfcn;
  
  // Path constraint function
  SXFunction cfcn;
  
  // Final time
  double tf;
};

// Formulate the optimal control problem
void model(SymbolicOCP &ocp){
  // Time 
  SX t("t");
  
  // Diffusion coefficient
  SX D = 1e-9;
/*  SX D("D");
  ocp.u = D;
  ocp.u_lb.push_back(1e-9);
  ocp.u_ub.push_back(1e-9);
  ocp.u_init.push_back(1e-9);*/
  
  // Speed
  SX v = 2-4*t;
  
  // Number of discretizations
  int n = 30;
  
  // Temperatures
  SXMatrix T = ssym("T",n);
  
  ocp.x = T;
  
  // Bounds on the states
  ocp.x_lb = vector<double>(ocp.x.numel(),-numeric_limits<double>::infinity());
  ocp.x_ub = vector<double>(ocp.x.numel(),numeric_limits<double>::infinity());
  ocp.x_init.resize(n,0);
  for(int i=0; i<n/2; ++i)
    ocp.x_init[i] = 1;
    
  // Time horizon
  ocp.tf = 1;

  // Length
  
  // step size
  SX dz = 1.0/n;
  SX dz2 = dz*dz;
  
  // Approximation of dT_dz for positive v
  SXMatrix dT_dz_pos(n,1);
  dT_dz_pos[0] = (2-T[0])/dz;
  for(int i=1; i<n; ++i){
    dT_dz_pos[i] = (T[i-1]-T[i])/dz;
  }
  
  // Approximation of dT_dz for negative v
  SXMatrix dT_dz_neg(n,1);
  for(int i=0; i<n-1; ++i){
    dT_dz_neg[i] = (T[i]-T[i+1])/dz;
  }
  dT_dz_neg[n-1] = (T[n-1]-0.2)/dz;
  
  // Approximation of d2T_dz2
  SXMatrix d2T_dz2(n,1);
  d2T_dz2[0] = (T[1]-T[0])/dz2;
  for(int i=1; i<n-1; ++i){
    d2T_dz2[i] = (T[i-1]-2*T[i]+T[i+1])/dz2;
  }
  d2T_dz2[n-1] = (T[n-2]-T[n-1])/dz2;
  
  // Convection-diffusion equation
  SXMatrix Tdot = v*if_else(v>=0, dT_dz_pos, dT_dz_neg) + D*d2T_dz2;
    
  // Right hand side of the ODE
  vector<SXMatrix> y(3);
  y[0] = t;
  y[1] = T;
//  y[2] = D;
  ocp.ffcn = SXFunction(y,Tdot);
  
  // Objective function (meyer term)
  ocp.mfcn = SXFunction(y,inner_prod(T,T));

  // Nonlinear constraint function
//  ocp.cfcn = SXFunction(y,Tj-Ta);
  
}

int main(){
  cout << "program started" << endl;

  // Formulate the OCP
  SymbolicOCP ocp;
  model(ocp);
  
  // Create an integrator
  Sundials::CVodesIntegrator integrator(ocp.ffcn);
//  integrator.init();

/*  // Pass initial values
  double t0 = 0;
  double tf = 0.00001;
  integrator.setInput(t0, IVP_T0);
  integrator.setInput(tf,IVP_TF);
  integrator.setInput(ocp.x_init,IVP_X_INIT);
  integrator.setInput(ocp.u_init,IVP_P);
  
  cout << ocp.u_init << endl;
  cout << ocp.u << endl;
  
  double seed = 1;
  integrator.setInput(seed,IVP_P,1);
    
  integrator.evaluateFwd();

  vector<double> r(ocp.x_init.size());
  integrator.getOutput(r,0,1);
  cout << "der(r) = " << r << endl;
  
  integrator.getOutput(r);
  cout << "r = " << r << endl;
  

  

  return 0;*/
  
  // Create a grid
  int ngrid = 10;
  vector<double> times(ngrid);
  linspace(times,0.0,ocp.tf);
  
  // Create a simulator
  Simulator simulator(integrator,times);
  simulator.init();
  
  // Initial condition
  simulator.setInput(ocp.x_init,"x0");

  // Pass parameters
  simulator.setInput(ocp.u_init,"p");
  
  // Simulate
  simulator.evaluate();
  
  // Print the output to screen
  vector<double> T_sim(ngrid*ocp.x.numel());
  simulator.getOutput(T_sim);
  cout << "T_sim = " << T_sim << endl;
  
  // Degree of interpolating polynomial
  int K = 3;
  
  // Number of finite elements
  int N = 15;

  // Radau collocation points
  CollocationPoints cp = LEGENDRE;
  
  // Size of the finite elements
  double h = ocp.tf/N;

  // Coefficients of the collocation equation
  vector<vector<double> > C;

  // Coefficients of the continuity equation
  vector<double> D;

  // Get the coefficients
  get_collocation_coeff(K,C,D,cp);
                    
  // Collocated times
  vector<vector<double> > T;
  T.resize(N);
  for(int i=0; i<N; ++i){
    T[i].resize(K+1);
    for(int j=0; j<=K; ++j){
      T[i][j] = h*(i + collocation_points[cp][K][j]);
    }
  }
  
  // Collocated states
  vector< vector< SXMatrix > > X;
  collocate(ocp.x,X,N,K);
  
  // Collocated control (piecewice constant)
  vector< SXMatrix > U;  
  collocate(ocp.u,U,N);

  // State at end time
  SXMatrix XF;

  // 
  bool periodic = true;
  
  if(periodic)
    XF = X[0][0];
  else
    collocate_final(ocp.x,XF);
    
  // All variables with bounds and initial guess
  vector<SX> vars;
  vector<double> vars_lb;
  vector<double> vars_ub;
  vector<double> vars_sol;

  // Loop over the finite elements
  for(int i=0; i<N; ++i){
    // collocated controls 
    for(int r=0; r<ocp.u.numel(); ++r){
      // Add to list of NLP variables
      vars.push_back(SX(U[i][r]));
      vars_lb.push_back(ocp.u_lb[r]);
      vars_ub.push_back(ocp.u_ub[r]);
      vars_sol.push_back(ocp.u_init[r]);
    }

    // Collocated states
    for(int j=0; j<=K; ++j){
      for(int r=0; r<ocp.x.numel(); ++r){
        // Add to list of NLP variables
        vars.push_back(SX(X[i][j][r]));
        vars_sol.push_back(ocp.x_init[r]);
        if(i==0 && j==0 && !periodic){
          // Initial constraints
          vars_lb.push_back(ocp.x_init[r]);
          vars_ub.push_back(ocp.x_init[r]);
        } else {
          // Variable bounds
          vars_lb.push_back(ocp.x_lb[r]);
          vars_ub.push_back(ocp.x_ub[r]);
        }
      }
    }
  }

  if(!periodic){
    // Add states at end time
    for(int r=0; r<ocp.x.numel(); ++r){
      vars.push_back(SX(XF[r]));
      vars_sol.push_back(ocp.x_init[r]);
      vars_lb.push_back(ocp.x_lb[r]);
      vars_ub.push_back(ocp.x_ub[r]);
    }
  }
  
  // Constraint function for the NLP
  SXMatrix g;
  vector<double> lbg,ubg;
  for(int i=0; i<N; ++i){
    for(int k=1; k<=K; ++k){
      // augmented state vector
      vector<SXMatrix> y_ik(3);
      y_ik[0] = T[i][k];
      y_ik[1] = X[i][k];
//       y_ik[2] = U[i];

      // Add collocation equations to NLP
      SXMatrix rhs(ocp.x.numel(),1);
      for(int j=0; j<=K; ++j)
        rhs += X[i][j]*C[j][k];
      g << h*ocp.ffcn.eval(y_ik)[0] - rhs;
      lbg.insert(lbg.end(),ocp.x.numel(),0); // equality constraints
      ubg.insert(ubg.end(),ocp.x.numel(),0); // equality constraints
      
      // Add nonlinear constraints
/*      g << ocp.cfcn(y_ik);
      lbg.insert(lbg.end(),1,0);
      ubg.insert(ubg.end(),1,numeric_limits<double>::infinity());*/
      
    }

   // Add continuity equation to NLP
   SXMatrix rhs(ocp.x.numel(),1);
   for(int j=0; j<=K; ++j)
     rhs += D[j]*X[i][j];

   if(i<N-1)
     g << X[i+1][0] - rhs;
   else
     g << XF - rhs;
   lbg.insert(lbg.end(),ocp.x.numel(),0); // equality constraints
   ubg.insert(ubg.end(),ocp.x.numel(),0); // equality constraints
  }
  
  SXMatrix v = vars;
  SXFunction gfcn_nlp(v,g);
  
  // Objective function of the NLP
  vector<SXMatrix> y_f(3);
  y_f[0] = T.back().back();
  y_f[1] = XF;
/*  y_f[2] = U.back();*/
  SXMatrix f = ocp.mfcn.eval(y_f)[0];
  SXFunction ffcn_nlp(v, f);

#if 0
  // Hessian of the Lagrangian:
  // Lagrange multipliers
  SXMatrix lambda("lambda",g.size());

  // Objective function scaling
  SXMatrix sigma("sigma");

  // Lagrangian function
  vector<SXMatrix> lfcn_input(3);
  lfcn_input[0] = v;
  lfcn_input[1] = lambda;
  lfcn_input[2] = sigma;
  SXFunction lfcn(lfcn_input, sigma*f + trans(lambda)*g);
  
  // Hessian of the Lagrangian
  SXFunction HL = lfcn.hessian();


  // ----
  // SOLVE THE NLP
  // ----

  // Allocate an NLP solver
  IpoptSolver solver(ffcn_nlp,gfcn_nlp, HL);
#else
  // Allocate an NLP solver
  IpoptSolver solver(ffcn_nlp,gfcn_nlp);
#endif
      

  // Set options
  solver.setOption("abstol",1e-6);

  // initialize the solver
  solver.init();

  // Bounds on x and initial guess
<<<<<<< HEAD
  solver.setInput(vars_lb,NLP_LBX);
  solver.setInput(vars_ub,NLP_UBX);
  solver.setInput(vars_sol,NLP_SOLVER_X0);
=======
  solver.setInput(vars_lb,"lbx");
  solver.setInput(vars_ub,"ubx");
  solver.setInput(vars_sol,"x_init");
>>>>>>> 35d6b9c1
  
  // Bounds on the constraints
  solver.setInput(lbg,"lbg");
  solver.setInput(ubg,"ubg");
  
  // Solve the problem
  solver.solve();

  // Print the optimal cost
  double cost;
<<<<<<< HEAD
  solver.getOutput(cost,NLP_SOLVER_F);
=======
  solver.getOutput(cost,"cost");
>>>>>>> 35d6b9c1
  cout << "optimal cost: " << cost << endl;

  // ----
  // SAVE SOLUTION TO DISK
  // ----

  vector<double> t_opt(N*(K+1));
  //int ind = 0; // index of nlp->x
  for(int i=0; i<N; ++i){
    for(int j=0; j<=K; ++j){
      int ij = (K+1)*i+j;
      t_opt[ij] = T[i][j];
    }
  }
  
  std::ofstream resfile;
  resfile.open ("results_convection_diffusion.txt");

  // Get the solution
<<<<<<< HEAD
  solver.getOutput(vars_sol,NLP_SOLVER_X);
=======
  solver.getOutput(vars_sol,"x_opt");
>>>>>>> 35d6b9c1
  resfile << "T_opt " << vars_sol << endl;
  
  // Save optimal solution to disk
  resfile << "t_opt " << t_opt << endl;
  
  resfile.close();

  return 0;
}
  <|MERGE_RESOLUTION|>--- conflicted
+++ resolved
@@ -396,15 +396,9 @@
   solver.init();
 
   // Bounds on x and initial guess
-<<<<<<< HEAD
-  solver.setInput(vars_lb,NLP_LBX);
-  solver.setInput(vars_ub,NLP_UBX);
-  solver.setInput(vars_sol,NLP_SOLVER_X0);
-=======
   solver.setInput(vars_lb,"lbx");
   solver.setInput(vars_ub,"ubx");
-  solver.setInput(vars_sol,"x_init");
->>>>>>> 35d6b9c1
+  solver.setInput(vars_sol,"x0");
   
   // Bounds on the constraints
   solver.setInput(lbg,"lbg");
@@ -415,11 +409,7 @@
 
   // Print the optimal cost
   double cost;
-<<<<<<< HEAD
-  solver.getOutput(cost,NLP_SOLVER_F);
-=======
-  solver.getOutput(cost,"cost");
->>>>>>> 35d6b9c1
+  solver.getOutput(cost,"f");
   cout << "optimal cost: " << cost << endl;
 
   // ----
@@ -439,11 +429,7 @@
   resfile.open ("results_convection_diffusion.txt");
 
   // Get the solution
-<<<<<<< HEAD
-  solver.getOutput(vars_sol,NLP_SOLVER_X);
-=======
-  solver.getOutput(vars_sol,"x_opt");
->>>>>>> 35d6b9c1
+  solver.getOutput(vars_sol,"x");
   resfile << "T_opt " << vars_sol << endl;
   
   // Save optimal solution to disk
